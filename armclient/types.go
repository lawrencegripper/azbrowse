package armclient

// SubResponse Subscriptions REST type
type SubResponse struct {
	Subs []struct {
		ID                   string `json:"id"`
		SubscriptionID       string `json:"subscriptionId"`
		DisplayName          string `json:"displayName"`
		State                string `json:"state"`
		SubscriptionPolicies struct {
			LocationPlacementID string `json:"locationPlacementId"`
			QuotaID             string `json:"quotaId"`
			SpendingLimit       string `json:"spendingLimit"`
		} `json:"subscriptionPolicies"`
	} `json:"value"`
}

// ResourceGroupResponse ResourceGroup rest type
type ResourceGroupResponse struct {
	Groups []struct {
		ID         string `json:"id"`
		Name       string `json:"name"`
		Location   string `json:"location"`
		Properties struct {
			ProvisioningState string `json:"provisioningState"`
		} `json:"properties"`
	} `json:"value"`
}

// ResourceReseponse Resources list rest type
type ResourceReseponse struct {
	Resources []Resource `json:"value"`
}

type ResourceQueryResponse struct {
	TotalRecords int `json:"totalRecords"`
	Count        int `json:"count"`
	Data         struct {
		Columns []struct {
			Name string `json:"name"`
<<<<<<< HEAD
			Type string `json:"type"`
		} `json:"columns"`
		Rows [][]interface{} `json:"rows"`
	} `json:"data"`
	Facets          []interface{} `json:"facets"`
	ResultTruncated string        `json:"resultTruncated"`
}

// Resource is a resource in azure
type Resource struct {
	ID   string `json:"id"`
	Name string `json:"name"`
	Type string `json:"type"`
	Sku  struct {
		Name string `json:"name"`
		Tier string `json:"tier"`
	} `json:"sku"`
	Kind     string `json:"kind"`
	Location string `json:"location"`
	Tags     struct {
		MsResourceUsage string `json:"ms-resource-usage"`
	} `json:"tags"`
=======
			Tier string `json:"tier"`
		} `json:"sku"`
		Kind       string `json:"kind"`
		Location   string `json:"location"`
		Properties struct {
			ProvisioningState string `json:"provisioningState"`
		} `json:"properties"`
		Tags struct {
			MsResourceUsage string `json:"ms-resource-usage"`
		} `json:"tags"`
	} `json:"value"`
>>>>>>> 30b90aee
}

// ProvidersResponse providers list rest type
type ProvidersResponse struct {
	Providers []struct {
		ID            string `json:"id"`
		Namespace     string `json:"namespace"`
		Authorization struct {
			ApplicationID    string `json:"applicationId"`
			RoleDefinitionID string `json:"roleDefinitionId"`
		} `json:"authorization,omitempty"`
		ResourceTypes []struct {
			ResourceType string        `json:"resourceType"`
			Locations    []interface{} `json:"locations"`
			APIVersions  []string      `json:"apiVersions"`
		} `json:"resourceTypes"`
		RegistrationState string `json:"registrationState"`
		Authorizations    []struct {
			ApplicationID    string `json:"applicationId"`
			RoleDefinitionID string `json:"roleDefinitionId"`
		} `json:"authorizations,omitempty"`
	} `json:"value"`
}

// OperationsRequest list the actions that can be performed
type OperationsRequest struct {
	DisplayName string `json:"displayName"`
	Operations  []struct {
		Name         string      `json:"name"`
		DisplayName  string      `json:"displayName"`
		Description  string      `json:"description"`
		Origin       interface{} `json:"origin"`
		Properties   interface{} `json:"properties"`
		IsDataAction bool        `json:"isDataAction"`
	} `json:"operations"`
	ResourceTypes []struct {
		Name        string `json:"name"`
		DisplayName string `json:"displayName"`
		Operations  []struct {
			Name         string      `json:"name"`
			DisplayName  string      `json:"displayName"`
			Description  string      `json:"description"`
			Origin       interface{} `json:"origin"`
			Properties   interface{} `json:"properties"`
			IsDataAction bool        `json:"isDataAction"`
		} `json:"operations"`
	} `json:"resourceTypes"`
	ID   string `json:"id"`
	Type string `json:"type"`
	Name string `json:"name"`
}

// SubResourcesResponse is the response from the /resources call on a sub
type SubResourcesResponse struct {
	Resources []struct {
		ID       string `json:"id"`
		Name     string `json:"name"`
		Type     string `json:"type"`
		Location string `json:"location"`
		Tags     struct {
			Test string `json:"test"`
		} `json:"tags,omitempty"`
		Sku struct {
			Name string `json:"name"`
			Tier string `json:"tier"`
		} `json:"sku,omitempty"`
		Kind string `json:"kind,omitempty"`
		Plan struct {
			Name          string `json:"name"`
			PromotionCode string `json:"promotionCode"`
			Product       string `json:"product"`
			Publisher     string `json:"publisher"`
		} `json:"plan,omitempty"`
	} `json:"value"`
	NextLink string `json:"nextLink"`
}<|MERGE_RESOLUTION|>--- conflicted
+++ resolved
@@ -38,7 +38,6 @@
 	Data         struct {
 		Columns []struct {
 			Name string `json:"name"`
-<<<<<<< HEAD
 			Type string `json:"type"`
 		} `json:"columns"`
 		Rows [][]interface{} `json:"rows"`
@@ -61,19 +60,9 @@
 	Tags     struct {
 		MsResourceUsage string `json:"ms-resource-usage"`
 	} `json:"tags"`
-=======
-			Tier string `json:"tier"`
-		} `json:"sku"`
-		Kind       string `json:"kind"`
-		Location   string `json:"location"`
-		Properties struct {
-			ProvisioningState string `json:"provisioningState"`
-		} `json:"properties"`
-		Tags struct {
-			MsResourceUsage string `json:"ms-resource-usage"`
-		} `json:"tags"`
-	} `json:"value"`
->>>>>>> 30b90aee
+	Properties struct {
+		ProvisioningState string `json:"provisioningState"`
+	} `json:"properties"`
 }
 
 // ProvidersResponse providers list rest type
