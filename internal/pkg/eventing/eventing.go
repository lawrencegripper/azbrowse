--- conflicted
+++ resolved
@@ -78,11 +78,7 @@
 
 // Publish publishes any event
 func Publish(topic string, event interface{}) {
-<<<<<<< HEAD
-	pubSub.Pub(event, topic)
-=======
 	pubSub.TryPub(event, topic)
->>>>>>> df653bcc
 }
 
 // SubscribeToTopic creates a channel which will receive event in that topic
