package keybindings

import (
	"bytes"
	"encoding/json"
	"fmt"
	"strings"

<<<<<<< HEAD
	"github.com/atotto/clipboard"
	"github.com/lawrencegripper/azbrowse/internal/pkg/expanders"
=======
>>>>>>> fabc22b2
	"github.com/lawrencegripper/azbrowse/internal/pkg/style"
	"github.com/lawrencegripper/azbrowse/internal/pkg/views"
	"github.com/stuartleeks/gocui"
)

////////////////////////////////////////////////////////////////////
type QuitHandler struct {
	GlobalHandler
}

func NewQuitHandler() *QuitHandler {
	handler := &QuitHandler{}
	handler.id = HandlerIDQuit
	return handler
}

func (h QuitHandler) Fn() func(g *gocui.Gui, v *gocui.View) error {
	return func(g *gocui.Gui, v *gocui.View) error {
		return gocui.ErrQuit
	}
}

////////////////////////////////////////////////////////////////////

////////////////////////////////////////////////////////////////////
type CopyHandler struct {
	GlobalHandler
	Content   *views.ItemWidget
	StatusBar *views.StatusbarWidget
}

var _ Command = &CopyHandler{}

func NewCopyHandler(content *views.ItemWidget, statusbar *views.StatusbarWidget) *CopyHandler {
	handler := &CopyHandler{
		Content:   content,
		StatusBar: statusbar,
	}
	handler.id = HandlerIDCopy
	return handler
}

func (h CopyHandler) Fn() func(g *gocui.Gui, v *gocui.View) error {
	return func(g *gocui.Gui, v *gocui.View) error {
		return h.Invoke()
	}
}

func (h *CopyHandler) DisplayText() string {
	return "Copy content"
}

func (h *CopyHandler) IsEnabled() bool {
	return true
}

func (h *CopyHandler) Invoke() error {
<<<<<<< HEAD
	var err error
	contentType := h.Content.GetContentType()
	content := h.Content.GetContent()

	var formattedContent string
	switch contentType {
	case expanders.ResponseJSON:
		if !json.Valid([]byte(content)) {
			h.StatusBar.Status(fmt.Sprintf("Resource content is not valid JSON"), false)
			return fmt.Errorf("Resource content is not valid JSON: %s", content)
		}

		var formattedBuf bytes.Buffer
		err = json.Indent(&formattedBuf, []byte(content), "", "  ")
		if err != nil {
			h.StatusBar.Status(fmt.Sprintf("Error formatting JSON for editor: %s", err), false)
			return err
		}

		formattedContent = formattedBuf.String()
	case expanders.ResponseYAML:
		formattedContent = content // TODO: add YAML formatter
	}

	if wsl.IsWSL() {
		err = wsl.TrySetClipboard(formattedContent)
	} else {
		err = clipboard.WriteAll(formattedContent)
	}
	if err != nil {
=======
	if err := copyToClipboard(h.Content.GetContent()); err != nil {
>>>>>>> fabc22b2
		h.StatusBar.Status(fmt.Sprintf("Failed to copy to clipboard: %s", err.Error()), false)
		return nil
	}
	h.StatusBar.Status("Current resource's content copied to clipboard", false)
	return nil
}

////////////////////////////////////////////////////////////////////

////////////////////////////////////////////////////////////////////
type FullscreenHandler struct {
	GlobalHandler
	List         *views.ListWidget
	IsFullscreen *bool
	Content      *views.ItemWidget
}

func NewFullscreenHandler(list *views.ListWidget, content *views.ItemWidget, isFullscreen *bool) *FullscreenHandler {
	handler := &FullscreenHandler{
		List:         list,
		Content:      content,
		IsFullscreen: isFullscreen,
	}
	handler.id = HandlerIDFullScreen
	return handler
}

func (h FullscreenHandler) Fn() func(g *gocui.Gui, v *gocui.View) error {
	return func(g *gocui.Gui, v *gocui.View) error {
		tmp := toggle(*h.IsFullscreen)
		h.IsFullscreen = &tmp // memory leak?
		if *h.IsFullscreen {
			g.Cursor = true
			maxX, maxY := g.Size()
			v, _ := g.SetView("fullscreenContent", 0, 0, maxX, maxY)
			v.Editable = true
			v.Frame = false
			v.Wrap = true
			keyBindings := GetKeyBindingsAsStrings()
			v.Title = fmt.Sprintf("JSON Response - Fullscreen (%s to exit)", strings.ToUpper(strings.Join(keyBindings["fullscreen"], ",")))

			content := h.Content.GetContent()
			fmt.Fprint(v, style.ColorJSON(content))

			g.SetCurrentView("fullscreenContent")
		} else {
			g.Cursor = false
			g.DeleteView("fullscreenContent")
			g.SetCurrentView("listWidget")
		}
		return nil
	}
}

////////////////////////////////////////////////////////////////////

////////////////////////////////////////////////////////////////////
type HelpHandler struct {
	GlobalHandler
	ShowHelp *bool
}

func NewHelpHandler(showHelp *bool) *HelpHandler {
	handler := &HelpHandler{
		ShowHelp: showHelp,
	}
	handler.id = HandlerIDHelp
	return handler
}

func (h HelpHandler) Fn() func(g *gocui.Gui, v *gocui.View) error {
	return func(g *gocui.Gui, v *gocui.View) error {
		tmp := toggle(*h.ShowHelp)
		h.ShowHelp = &tmp // memory leak?

		// If we're up and running clear and redraw the view
		// if w.g != nil {
		if *h.ShowHelp {
			v, err := g.SetView("helppopup", 1, 1, 145, 45)
			g.SetCurrentView("helppopup")
			if err != nil && err != gocui.ErrUnknownView {
				panic(err)
			}
			keyBindings := GetKeyBindingsAsStrings()
			views.DrawHelp(keyBindings, v)
		} else {
			g.DeleteView("helppopup")
			g.SetCurrentView("listWidget")
		}
		return nil
	}
}

////////////////////////////////////////////////////////////////////

////////////////////////////////////////////////////////////////////
type ConfirmDeleteHandler struct {
	GlobalHandler
	notificationWidget *views.NotificationWidget
}

func NewConfirmDeleteHandler(notificationWidget *views.NotificationWidget) *ConfirmDeleteHandler {
	handler := &ConfirmDeleteHandler{
		notificationWidget: notificationWidget,
	}
	handler.id = HandlerIDConfirmDelete
	return handler
}

func (h *ConfirmDeleteHandler) Fn() func(g *gocui.Gui, v *gocui.View) error {
	return func(g *gocui.Gui, v *gocui.View) error {
		h.notificationWidget.ConfirmDelete()
		return nil
	}
}

////////////////////////////////////////////////////////////////////

////////////////////////////////////////////////////////////////////
type ClearPendingDeleteHandler struct {
	GlobalHandler
	notificationWidget *views.NotificationWidget
}

func NewClearPendingDeleteHandler(notificationWidget *views.NotificationWidget) *ClearPendingDeleteHandler {
	handler := &ClearPendingDeleteHandler{
		notificationWidget: notificationWidget,
	}
	handler.id = HandlerIDClearPendingDeletes
	return handler
}

func (h *ClearPendingDeleteHandler) Fn() func(g *gocui.Gui, v *gocui.View) error {
	return func(g *gocui.Gui, v *gocui.View) error {
		h.notificationWidget.ClearPendingDeletes()
		return nil
	}
}

////////////////////////////////////////////////////////////////////

////////////////////////////////////////////////////////////////////
type OpenCommandPanelHandler struct {
	GlobalHandler
	gui                *gocui.Gui
	commandPanelWidget *views.CommandPanelWidget
	commands           []Command
}

func NewOpenCommandPanelHandler(gui *gocui.Gui, commandPanelWidget *views.CommandPanelWidget, commands []Command) *OpenCommandPanelHandler {
	handler := &OpenCommandPanelHandler{
		gui:                gui,
		commandPanelWidget: commandPanelWidget,
		commands:           commands,
	}
	handler.id = HandlerIDToggleOpenCommandPanel
	return handler
}

func (h *OpenCommandPanelHandler) Fn() func(g *gocui.Gui, v *gocui.View) error {
	return func(g *gocui.Gui, v *gocui.View) error {
		keyBindings := GetKeyBindingsAsStrings()

		paletteWidth := h.commandPanelWidget.Width() - 4
		options := []views.CommandPanelListOption{}
		for _, command := range h.commands {
			if command.IsEnabled() {
				commandID := command.ID()
				commandDisplayText := command.DisplayText()

				// ensure binding is in upper-case
				binding := keyBindings[commandID]
				for i, b := range binding {
					binding[i] = strings.ToUpper(b)
				}

				// calculate padding to right-align shortcut
				bindingString := ""
				if len(binding) > 0 {
					bindingString = fmt.Sprintf("%s", binding)
				}
				padAmount := paletteWidth - len(commandDisplayText) - len(bindingString)
				if padAmount < 0 {
					padAmount = 0 // TODO - we should also look at truncating the DisplayText
				}

				option := views.CommandPanelListOption{
					ID:          commandID,
					DisplayText: command.DisplayText() + strings.Repeat(" ", padAmount) + bindingString,
				}

				options = append(options, option)
			}
		}
		h.commandPanelWidget.ShowWithText("Command Palette", "", &options, h.CommandPanelNotification)
		return nil
	}
}

func (h *OpenCommandPanelHandler) CommandPanelNotification(state views.CommandPanelNotification) {
	if state.EnterPressed {
		h.commandPanelWidget.Hide()
		for _, command := range h.commands {
			if command.ID() == state.SelectedID {
				// invoke via Update to allow Hide to restore preview view state
				h.gui.Update(func(gui *gocui.Gui) error {
					return command.Invoke()
				})
				return
			}
		}
	}
}

////////////////////////////////////////////////////////////////////

////////////////////////////////////////////////////////////////////
type CommandPanelFilterHandler struct {
	GlobalHandler
	commandPanelWidget *views.CommandPanelWidget
	list               *views.ListWidget
}

var _ Command = &CommandPanelFilterHandler{}

func NewCommandPanelFilterHandler(commandPanelWidget *views.CommandPanelWidget, list *views.ListWidget) *CommandPanelFilterHandler {
	handler := &CommandPanelFilterHandler{
		commandPanelWidget: commandPanelWidget,
		list:               list,
	}
	handler.id = HandlerIDFilter
	return handler
}

func (h *CommandPanelFilterHandler) Fn() func(g *gocui.Gui, v *gocui.View) error {
	return func(g *gocui.Gui, v *gocui.View) error {
		return h.Invoke()
	}
}
func (h *CommandPanelFilterHandler) DisplayText() string {
	return "Filter"
}
func (h *CommandPanelFilterHandler) IsEnabled() bool {
	return true
}
func (h *CommandPanelFilterHandler) Invoke() error {
	h.commandPanelWidget.ShowWithText("Filter", "", nil, h.CommandPanelNotification)
	return nil
}
func (h *CommandPanelFilterHandler) CommandPanelNotification(state views.CommandPanelNotification) {
	h.list.SetFilter(state.CurrentText)
	if state.EnterPressed {
		h.commandPanelWidget.Hide()
	}
}

////////////////////////////////////////////////////////////////////<|MERGE_RESOLUTION|>--- conflicted
+++ resolved
@@ -6,11 +6,7 @@
 	"fmt"
 	"strings"
 
-<<<<<<< HEAD
-	"github.com/atotto/clipboard"
 	"github.com/lawrencegripper/azbrowse/internal/pkg/expanders"
-=======
->>>>>>> fabc22b2
 	"github.com/lawrencegripper/azbrowse/internal/pkg/style"
 	"github.com/lawrencegripper/azbrowse/internal/pkg/views"
 	"github.com/stuartleeks/gocui"
@@ -68,7 +64,6 @@
 }
 
 func (h *CopyHandler) Invoke() error {
-<<<<<<< HEAD
 	var err error
 	contentType := h.Content.GetContentType()
 	content := h.Content.GetContent()
@@ -93,15 +88,7 @@
 		formattedContent = content // TODO: add YAML formatter
 	}
 
-	if wsl.IsWSL() {
-		err = wsl.TrySetClipboard(formattedContent)
-	} else {
-		err = clipboard.WriteAll(formattedContent)
-	}
-	if err != nil {
-=======
-	if err := copyToClipboard(h.Content.GetContent()); err != nil {
->>>>>>> fabc22b2
+	if err := copyToClipboard(formattedContent); err != nil {
 		h.StatusBar.Status(fmt.Sprintf("Failed to copy to clipboard: %s", err.Error()), false)
 		return nil
 	}
