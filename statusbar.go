package main

import (
	"fmt"
	"time"

	"github.com/jroimartin/gocui"
	"github.com/lawrencegripper/azbrowse/eventing"
	"github.com/lawrencegripper/azbrowse/style"
)

// StatusbarWidget controls the statusbar
type StatusbarWidget struct {
	name            string
	x, y            int
	w               int
	messages        map[string]eventing.StatusEvent
	currentMessage  *eventing.StatusEvent
	messageAddition string
<<<<<<< HEAD
=======
	loading         bool
	at              time.Time
>>>>>>> 30b90aee
}

// NewStatusbarWidget create new instance and start go routine for spinner
func NewStatusbarWidget(x, y, w int, g *gocui.Gui) *StatusbarWidget {
	widget := &StatusbarWidget{
		name:     "statusBarWidget",
		x:        x,
		y:        y,
		w:        w,
		messages: map[string]eventing.StatusEvent{},
	}

	widget.currentMessage = &eventing.StatusEvent{}

	newEvents := eventing.SubscribeToStatusEvents()
	// Start loop for showing loading in statusbar
	go func() {
		for {
			// Wait for a second to see if we have any new messages
			timeout := time.After(time.Second)
			select {
			case eventObj := <-newEvents:
				// See if we have any new events
				event := eventObj.(eventing.StatusEvent)
				widget.messages[event.ID()] = event
				// Favour the most recent message
				widget.currentMessage = &event
			case <-timeout:
				// Update the UI
				continue
			}

			for _, message := range widget.messages {
				// Remove any that have now expired
				if message.HasExpired() {
					delete(widget.messages, message.ID())
					continue
				}
			}

			// Set the current message to a non-expired message favour in-progress messages
			if !widget.currentMessage.HasExpired() || !widget.currentMessage.InProgress {
				foundInProgress := false
				for _, message := range widget.messages {
					if message.InProgress {
						foundInProgress = true
						widget.currentMessage = &message
						break
					}
				}

				if !foundInProgress {
					for _, message := range widget.messages {
						widget.currentMessage = &message
						break
					}
				}
			}

			g.Update(func(gui *gocui.Gui) error {
				if widget.currentMessage.InProgress {
					widget.messageAddition = widget.messageAddition + "."
				} else {
					widget.messageAddition = ""
				}
				return nil
			})

			time.Sleep(time.Second)

		}
	}()
	return widget
}

// Layout draws the widget in the gocui view
func (w *StatusbarWidget) Layout(g *gocui.Gui) error {
	v, err := g.SetView(w.name, w.x, w.y, w.x+w.w, w.y+3)
	if err != nil && err != gocui.ErrUnknownView {
		return err
	}
	v.Clear()
	v.Title = `Status [CTRL+I -> Help]`
	v.Wrap = true

<<<<<<< HEAD
	if w.currentMessage.InProgress {
		fmt.Fprint(v, style.Loading("⏳  "+w.currentMessage.Message))
	} else if w.currentMessage.Failure {
		fmt.Fprint(v, style.Loading("☠ "+w.currentMessage.Message))
	} else {
		fmt.Fprint(v, style.Completed("✓ "+w.currentMessage.Message))
=======
	if hideGuids {
		w.message = stripSecretVals(w.message)
	}

	if w.loading {
		fmt.Fprint(v, style.Loading("⏳  "+w.at.Format("15:04:05")+" "+w.message))
	} else {
		fmt.Fprint(v, style.Completed("✓ "+w.at.Format("15:04:05")+" "+w.message))
>>>>>>> 30b90aee
	}
	fmt.Fprint(v, w.messageAddition)

	return nil
}

// Status updates the message in the status bar and whether to show loading indicator
<<<<<<< HEAD
func (w *StatusbarWidget) Status(message string, loading bool) func() {
	_, done := eventing.SendStatusEvent(eventing.StatusEvent{
		Message:    message,
		InProgress: loading,
		Timeout:    time.Duration(time.Second * 3),
	})
	return done
=======
func (w *StatusbarWidget) Status(message string, loading bool) {
	w.at = time.Now()
	w.message = message
	if hideGuids {
		w.message = "[DEMO MODE - SOME DATA HIDDEN] " + w.message
	}
	w.loading = loading
>>>>>>> 30b90aee
}<|MERGE_RESOLUTION|>--- conflicted
+++ resolved
@@ -17,11 +17,6 @@
 	messages        map[string]eventing.StatusEvent
 	currentMessage  *eventing.StatusEvent
 	messageAddition string
-<<<<<<< HEAD
-=======
-	loading         bool
-	at              time.Time
->>>>>>> 30b90aee
 }
 
 // NewStatusbarWidget create new instance and start go routine for spinner
@@ -107,23 +102,16 @@
 	v.Title = `Status [CTRL+I -> Help]`
 	v.Wrap = true
 
-<<<<<<< HEAD
+	if hideGuids {
+		w.currentMessage.Message = stripSecretVals(w.currentMessage.Message)
+	}
+
 	if w.currentMessage.InProgress {
 		fmt.Fprint(v, style.Loading("⏳  "+w.currentMessage.Message))
 	} else if w.currentMessage.Failure {
 		fmt.Fprint(v, style.Loading("☠ "+w.currentMessage.Message))
 	} else {
 		fmt.Fprint(v, style.Completed("✓ "+w.currentMessage.Message))
-=======
-	if hideGuids {
-		w.message = stripSecretVals(w.message)
-	}
-
-	if w.loading {
-		fmt.Fprint(v, style.Loading("⏳  "+w.at.Format("15:04:05")+" "+w.message))
-	} else {
-		fmt.Fprint(v, style.Completed("✓ "+w.at.Format("15:04:05")+" "+w.message))
->>>>>>> 30b90aee
 	}
 	fmt.Fprint(v, w.messageAddition)
 
@@ -131,7 +119,6 @@
 }
 
 // Status updates the message in the status bar and whether to show loading indicator
-<<<<<<< HEAD
 func (w *StatusbarWidget) Status(message string, loading bool) func() {
 	_, done := eventing.SendStatusEvent(eventing.StatusEvent{
 		Message:    message,
@@ -139,13 +126,4 @@
 		Timeout:    time.Duration(time.Second * 3),
 	})
 	return done
-=======
-func (w *StatusbarWidget) Status(message string, loading bool) {
-	w.at = time.Now()
-	w.message = message
-	if hideGuids {
-		w.message = "[DEMO MODE - SOME DATA HIDDEN] " + w.message
-	}
-	w.loading = loading
->>>>>>> 30b90aee
 }