--- conflicted
+++ resolved
@@ -246,7 +246,6 @@
 	return list
 }
 
-<<<<<<< HEAD
 func automatedFuzzer(list *views.ListWidget) {
 	go func() {
 		navigatedChannel := eventing.SubscribeToTopic("list.navigated")
@@ -270,14 +269,9 @@
 	}()
 }
 
-func handleNavigateTo(list *views.ListWidget) {
-	if navigateToID != "" {
-		navigateToIDLower := strings.ToLower(navigateToID)
-=======
 func handleNavigateTo(list *views.ListWidget, settings *Settings) {
 	if settings.NavigateToID != "" {
 		navigateToIDLower := strings.ToLower(settings.NavigateToID)
->>>>>>> b4af133d
 		go func() {
 			navigatedChannel := eventing.SubscribeToTopic("list.navigated")
 			var lastNavigatedNode *expanders.TreeNode
