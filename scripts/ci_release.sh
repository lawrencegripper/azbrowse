--- conflicted
+++ resolved
@@ -55,13 +55,8 @@
 
 print_header "Check codegen results haven't changed checkedin code"
 if [[ $(git diff --stat) != '' ]]; then
-<<<<<<< HEAD
   echo "--> Dirty GIT: Failing as swagger-codegen caused changes, please run 'make swagger-update' and 'make swagger-codegen' and commit changes for build to pass"
-  git status
-=======
-  echo "--> Ditry GIT: Failing as swagger-generated caused changes, please run 'make swagger-update' and 'make swagger-generate' and commit changes for build to pass"
   git status -vv
->>>>>>> e6df122c
   sleep 1
   exit 1
 else
