GEM
  remote: https://rubygems.org/
  specs:
    addressable (2.8.1)
      public_suffix (>= 2.0.2, < 6.0)
    ast (2.4.2)
    colorize (0.8.1)
    docker-api (2.2.0)
      excon (>= 0.47.0)
      multi_json
    excon (0.99.0)
    git (1.13.0)
      addressable (~> 2.8)
      rchardet (~> 1.8)
    kwalify (0.7.2)
    multi_json (1.15.0)
<<<<<<< HEAD
    parallel (1.22.1)
    parser (3.0.3.2)
=======
    parallel (1.20.1)
    parser (3.2.1.0)
>>>>>>> 5f2efc45
      ast (~> 2.4.1)
    public_suffix (4.0.7)
    rainbow (3.1.1)
    rchardet (1.8.0)
    reek (6.1.4)
      kwalify (~> 0.7.0)
      parser (~> 3.2.0)
      rainbow (>= 2.0, < 4.0)
    regexp_parser (2.7.0)
    rexml (3.2.5)
    rubocop (1.24.1)
      parallel (~> 1.10)
      parser (>= 3.0.0.0)
      rainbow (>= 2.2.2, < 4.0)
      regexp_parser (>= 1.8, < 3.0)
      rexml
      rubocop-ast (>= 1.15.1, < 2.0)
      ruby-progressbar (~> 1.7)
      unicode-display_width (>= 1.4.0, < 3.0)
    rubocop-ast (1.15.2)
      parser (>= 3.0.1.1)
    ruby-progressbar (1.11.0)
    unicode-display_width (2.4.2)

PLATFORMS
  x86_64-linux

DEPENDENCIES
  colorize
  docker-api
  git (~> 1.13)
  reek
  rubocop

RUBY VERSION
   ruby 2.7.4p191

BUNDLED WITH
   2.4.6<|MERGE_RESOLUTION|>--- conflicted
+++ resolved
@@ -14,13 +14,8 @@
       rchardet (~> 1.8)
     kwalify (0.7.2)
     multi_json (1.15.0)
-<<<<<<< HEAD
-    parallel (1.22.1)
-    parser (3.0.3.2)
-=======
     parallel (1.20.1)
     parser (3.2.1.0)
->>>>>>> 5f2efc45
       ast (~> 2.4.1)
     public_suffix (4.0.7)
     rainbow (3.1.1)
