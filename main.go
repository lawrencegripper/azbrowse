package main

import (
	"bufio"
	"context"
	"encoding/json"
	"fmt"
	"log"
	"os"
	"runtime"
	"runtime/debug"
	"strings"
	"time"

	"github.com/lawrencegripper/azbrowse/armclient"
	"github.com/lawrencegripper/azbrowse/search"
	"github.com/lawrencegripper/azbrowse/storage"
	"github.com/lawrencegripper/azbrowse/tracing"
	"github.com/lawrencegripper/azbrowse/version"

	"github.com/atotto/clipboard"
	"github.com/jroimartin/gocui"
	opentracing "github.com/opentracing/opentracing-go"
	open "github.com/skratchdot/open-golang/open"
)

var enableTracing bool

func main() {

	if len(os.Args) >= 2 {
		arg := os.Args[1]
		if strings.Contains(arg, "version") {
			fmt.Println(version.BuildDataVersion)
			fmt.Println(version.BuildDataGitCommit)
			fmt.Println(version.BuildDataGoVersion)
			fmt.Println(fmt.Sprintf("%s/%s", runtime.GOOS, runtime.GOARCH))
			fmt.Println(version.BuildDataBuildDate)
			os.Exit(0)
		}

		if strings.Contains(arg, "search") {
			fmt.Print("Getting resources \n")
			subRequest, _ := getSubscriptions(context.Background())
			search.CrawlResources(context.Background(), subRequest)
			fmt.Print("Build suggester \n")

			suggester, _ := search.NewSuggester()
			fmt.Print("Get suggestions \n")

			suggestions := suggester.Autocomplete(os.Args[2])
			fmt.Printf("%v \n", suggestions)
			os.Exit(0)
		}

		if strings.Contains(arg, "debug") {
			enableTracing = true
			tracing.EnableDebug()
		}
	}

	confirmAndSelfUpdate()
	var ctx context.Context
	var span opentracing.Span

	if enableTracing {
		startTraceDashboardForSpan := tracing.StartTracing()

		rootCtx := context.Background()
		span, ctx = tracing.StartSpanFromContext(rootCtx, "azbrowseStart")

		startTraceDashboardForSpan(span)

		defer func() {
			// recover from panic if one occurred and show user the trace URL for debugging.
			if r := recover(); r != nil {
				fmt.Printf("A crash occurred: %s", r)
				debug.PrintStack()
				fmt.Printf("To see the trace details for the session visit: %s. \n Visit https://github.com/lawrencegripper/azbrowse/issues to raise a bug. \n Press any key to exit when you are done. \n", startTraceDashboardForSpan(span))
				bufio.NewReader(os.Stdin).ReadString('\n')
			}
		}()
	} else {

		rootCtx := context.Background()
		span, ctx = tracing.StartSpanFromContext(rootCtx, "azbrowseStart")

		defer func() {
			// recover from panic if one occurred and explain to the user how to proceed
			if r := recover(); r != nil {
				fmt.Printf("A crash occurred: %s", r)
				debug.PrintStack()
				fmt.Printf("To capture a more detailed train run 'azbrowse --debug' and reproduce the issue. Visit https://github.com/lawrencegripper/azbrowse/issues to raise a bug.")
			}
		}()
	}

	g, err := gocui.NewGui(gocui.OutputNormal)
	if err != nil {
		log.Panicln(err)
	}
	defer g.Close()

	g.Highlight = true
	g.SelFgColor = gocui.ColorCyan

	maxX, maxY := g.Size()
	// Padding
	maxX = maxX - 2
	maxY = maxY - 2

	// Show help if this is the first time the app has run
	firstRun, err := storage.GetCache("firstrun")
	if firstRun == "" || err != nil {
		go func() {
			time.Sleep(time.Second * 1)
			ToggleHelpView(g)
			storage.PutCache("firstrun", version.BuildDataVersion)
		}()
	}

	if maxX < 72 {
		panic("I can't run in a terminal less than 72 wide ... it's tooooo small!!!")
	}

	leftColumnWidth := 45

	status := NewStatusbarWidget(1, maxY-2, maxX, g)
	content := NewItemWidget(leftColumnWidth+2, 1, maxX-leftColumnWidth-1, maxY-4, "")
	list := NewListWidget(ctx, 1, 1, leftColumnWidth, maxY-4, []string{"Loading..."}, 0, content, status)

	g.SetManager(status, content, list)
	g.SetCurrentView("listWidget")

	if err := g.SetKeybinding("listWidget", gocui.KeyArrowDown, gocui.ModNone, func(g *gocui.Gui, v *gocui.View) error {
		list.ChangeSelection(list.CurrentSelection() + 1)
		return nil
	}); err != nil {
		log.Panicln(err)
	}

	if err := g.SetKeybinding("listWidget", gocui.KeyArrowUp, gocui.ModNone, func(g *gocui.Gui, v *gocui.View) error {
		list.ChangeSelection(list.CurrentSelection() - 1)
		return nil
	}); err != nil {
		log.Panicln(err)
	}

	if err := g.SetKeybinding("listWidget", gocui.KeyEnter, gocui.ModNone, func(g *gocui.Gui, v *gocui.View) error {
		list.ExpandCurrentSelection()
		return nil
	}); err != nil {
		log.Panicln(err)
	}

	if err := g.SetKeybinding("listWidget", gocui.KeyF5, gocui.ModNone, func(g *gocui.Gui, v *gocui.View) error {
		list.GoBack()
		list.ExpandCurrentSelection()
		return nil
	}); err != nil {
		log.Panicln(err)
	}

	// Handle backspace for modern terminals
	if err := g.SetKeybinding("listWidget", gocui.KeyBackspace2, gocui.ModNone, func(g *gocui.Gui, v *gocui.View) error {
		list.GoBack()
		return nil
	}); err != nil {
		log.Panicln(err)
	}

<<<<<<< HEAD
	// Handle backspace for out-dated terminals
	// A side-effect is that this key combination clashes with CTRL+H so we can't use that combination for help... oh well.
	// https://superuser.com/questions/375864/ctrlh-causing-backspace-instead-of-help-in-emacs-on-cygwin
=======
	// When back is pressed in the itemWidget go back and also move
	// focus to the list of resources
	if err := g.SetKeybinding("itemWidget", gocui.KeyBackspace2, gocui.ModNone, func(g *gocui.Gui, v *gocui.View) error {
		g.SetCurrentView("listWidget")
		g.Cursor = false
		list.GoBack()
		return nil
	}); err != nil {
		log.Panicln(err)
	}

>>>>>>> 9259da9a
	if err := g.SetKeybinding("listWidget", gocui.KeyBackspace, gocui.ModNone, func(g *gocui.Gui, v *gocui.View) error {
		list.GoBack()
		return nil
	}); err != nil {
		log.Panicln(err)
	}

	if err := g.SetKeybinding("listWidget", gocui.KeyCtrlA, gocui.ModNone, func(g *gocui.Gui, v *gocui.View) error {
		return LoadActionsView(ctx, list)
	}); err != nil {
		log.Panicln(err)
	}

	if err := g.SetKeybinding("listWidget", gocui.KeyCtrlO, gocui.ModNone, func(g *gocui.Gui, v *gocui.View) error {
		item := list.CurrentItem()
		protalURL := os.Getenv("AZURE_PORTAL_URL")
		if protalURL == "" {
			protalURL = "https://portal.azure.com"
		}
		url := protalURL + "/#@" + armclient.GetTenantID() + "/resource/" + item.parentid + "/overview"
		span, _ := tracing.StartSpanFromContext(ctx, "openportal:url")
		open.Run(url)
		span.Finish()
		return nil
	}); err != nil {
		log.Panicln(err)
	}

	editModelEnabled := false
	if err := g.SetKeybinding("", gocui.KeyCtrlE, gocui.ModNone, func(g *gocui.Gui, v *gocui.View) error {
		editModelEnabled = !editModelEnabled
		if editModelEnabled {
			g.Cursor = true
			g.SetCurrentView("itemWidget")
		} else {
			g.Cursor = false
			g.SetCurrentView("listWidget")
		}
		return nil
	}); err != nil {
		log.Panicln(err)
	}

	if err := g.SetKeybinding("listWidget", gocui.KeyArrowRight, gocui.ModNone, func(g *gocui.Gui, v *gocui.View) error {
		editModelEnabled = true
		g.Cursor = true
		g.SetCurrentView("itemWidget")
		return nil
	}); err != nil {
		log.Panicln(err)
	}

	if err := g.SetKeybinding("itemWidget", gocui.KeyArrowLeft, gocui.ModNone, func(g *gocui.Gui, v *gocui.View) error {
		editModelEnabled = false
		g.Cursor = false
		g.SetCurrentView("listWidget")
		return nil
	}); err != nil {
		log.Panicln(err)
	}

	isFullScreen := false
	if err := g.SetKeybinding("", gocui.KeyCtrlF, gocui.ModNone, func(g *gocui.Gui, v *gocui.View) error {
		isFullScreen = !isFullScreen
		if isFullScreen {
			g.Cursor = true
			maxX, maxY := g.Size()
			v, _ := g.SetView("fullscreenContent", 0, 0, maxX, maxY)
			v.Editable = true
			v.Frame = false
			v.Wrap = true
			v.Title = "JSON Response - Fullscreen (CTRL+F to exit)"
			fmt.Fprintf(v, content.GetContent())
			g.SetCurrentView("fullscreenContent")
		} else {
			g.Cursor = false
			g.DeleteView("fullscreenContent")
			g.SetCurrentView("listWidget")
		}
		return nil
	}); err != nil {
		log.Panicln(err)
	}

	if err := g.SetKeybinding("", gocui.KeyCtrlS, gocui.ModNone, func(g *gocui.Gui, v *gocui.View) error {
		clipboard.WriteAll(content.GetContent())
		status.Status("Current resource's JSON copied to clipboard", false)
		return nil
	}); err != nil {
		log.Panicln(err)
	}

	var showHelp bool
	if err := g.SetKeybinding("", gocui.KeyCtrlI, gocui.ModNone, func(g *gocui.Gui, v *gocui.View) error {
		showHelp = !showHelp

		// If we're up and running clear and redraw the view
		// if w.g != nil {
		if showHelp {
			v, err := g.SetView("helppopup", 1, 1, 140, 32)
			if err != nil && err != gocui.ErrUnknownView {
				panic(err)
			}
			DrawHelp(v)
		} else {
			g.DeleteView("helppopup")
		}
		return nil
	}); err != nil {
		log.Panicln(err)
	}

	// HACK: To prevent accidental deletes this method requires del to be pressed twice on a resource
	// before it will proceed
	var deleteConfirmItemID string
	var deleteConfirmCount int
	if err := g.SetKeybinding("", gocui.KeyDelete, gocui.ModNone, func(g *gocui.Gui, v *gocui.View) error {
		item := list.CurrentItem()
		if deleteConfirmItemID != item.id {
			deleteConfirmItemID = item.id
			deleteConfirmCount = 0
		}
		status.Status("Delete item? Really? PRESS DEL TO CONFIRM: "+item.deleteURL, true)
		deleteConfirmCount++

		if deleteConfirmCount > 1 {
			status.Status("Delete item? Really? PRESS DEL TO CONFIRM: "+item.deleteURL, true)

			res, err := armclient.DoRequest(ctx, "DELETE", item.deleteURL)
			if err != nil {
				panic(err)
			}
			content.SetContent(res, "Delete response>"+item.name)
			status.Status("Delete request sent successfully: "+item.deleteURL, false)

			deleteConfirmItemID = ""

		}
		return nil
	}); err != nil {
		log.Panicln(err)
	}

	if err := g.SetKeybinding("", gocui.KeyCtrlC, gocui.ModNone, quit); err != nil {
		log.Panicln(err)
	}
	go func() {
		time.Sleep(time.Second * 1)

		status.Status("Fetching Subscriptions", true)
		subRequest, data := getSubscriptions(ctx)

		g.Update(func(gui *gocui.Gui) error {
			g.SetCurrentView("listWidget")

			status.Status("Getting provider data", true)

			armclient.PopulateResourceAPILookup(ctx)
			status.Status("Done getting provider data", false)

			list.SetSubscriptions(subRequest)

			if err != nil {
				content.SetContent(err.Error(), "Error")
				return nil
			}
			content.SetContent(data, "Subscriptions response")
			return nil
		})

		status.Status("Fetching Subscriptions: Completed", false)

	}()

	span.Finish()

	if err := g.MainLoop(); err != nil && err != gocui.ErrQuit {
		log.Panicln(err)
	}

}

func getSubscriptions(ctx context.Context) (armclient.SubResponse, string) {
	span, ctx := tracing.StartSpanFromContext(ctx, "expand:subs")
	defer span.Finish()

	// Get Subscriptions
	data, err := armclient.DoRequest(ctx, "GET", "/subscriptions?api-version=2018-01-01")
	if err != nil {
		panic(err)
	}

	var subRequest armclient.SubResponse
	err = json.Unmarshal([]byte(data), &subRequest)
	if err != nil {
		panic(err)
	}
	return subRequest, data
}

func quit(g *gocui.Gui, v *gocui.View) error {
	return gocui.ErrQuit
}<|MERGE_RESOLUTION|>--- conflicted
+++ resolved
@@ -169,11 +169,6 @@
 		log.Panicln(err)
 	}
 
-<<<<<<< HEAD
-	// Handle backspace for out-dated terminals
-	// A side-effect is that this key combination clashes with CTRL+H so we can't use that combination for help... oh well.
-	// https://superuser.com/questions/375864/ctrlh-causing-backspace-instead-of-help-in-emacs-on-cygwin
-=======
 	// When back is pressed in the itemWidget go back and also move
 	// focus to the list of resources
 	if err := g.SetKeybinding("itemWidget", gocui.KeyBackspace2, gocui.ModNone, func(g *gocui.Gui, v *gocui.View) error {
@@ -185,7 +180,9 @@
 		log.Panicln(err)
 	}
 
->>>>>>> 9259da9a
+	// Handle backspace for out-dated terminals
+	// A side-effect is that this key combination clashes with CTRL+H so we can't use that combination for help... oh well.
+	// https://superuser.com/questions/375864/ctrlh-causing-backspace-instead-of-help-in-emacs-on-cygwin
 	if err := g.SetKeybinding("listWidget", gocui.KeyBackspace, gocui.ModNone, func(g *gocui.Gui, v *gocui.View) error {
 		list.GoBack()
 		return nil
