--- conflicted
+++ resolved
@@ -327,14 +327,9 @@
 			if err != nil {
 				panic(err)
 			}
-<<<<<<< HEAD
+			list.Refresh()
 			content.SetContent(res, "Delete response>"+item.Name)
 			status.Status("Delete request sent successfully: "+item.DeleteURL, false)
-=======
-			list.Refresh()
-			content.SetContent(res, "Delete response>"+item.name)
-			status.Status("Delete request sent successfully: "+item.deleteURL, false)
->>>>>>> 30b90aee
 
 			deleteConfirmItemID = ""
 
